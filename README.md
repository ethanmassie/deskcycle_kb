# DeskCycle KB
Create keyboard inputs based on speed of DeskCycle. Requires Arduino mod for DeskCycle to output to usb.  

### Requires
- python3
- pyserial
- pyautogui
- marshmallow_dataclass
- marshmallow_enum
- tkinter

### Getting Started
Install dependencies  
<<<<<<< HEAD
`pip install -r requirements.txt`

(Linux Only) Install tkinter with your package manager  
`pacman -S tk`  
`apt install python3-tk`  

Run an example config to verify everything works.  
`./deskcycle_kb.py -f example_configs/descenders.json`

#### Write A Custom Config
By default the script will look in `~/.config/deskcycle_kb/` for config files.   
You can also provide full paths to config files.  
Config files must be written in JSON format. See example_configs for usable examples.
=======

`pip install -r requirements.txt`  

(Linux Only) Install tkinter with your package manager  
Arch Based: `pacman -S tk`  
Debian Based: `apt install python3-tk`  

(Linux/BSD/Mac? Only) Add yourself to the dialout group  
`sudo usermod -a -G dialout $(whoami)`
Then logout and log back in and verify you are in the dialout group by running:  
`groups`

Run the example config to verify everything works.  
Unix Like: `./deskcycle_kb.py -f example_config.json`  
Windows: `python deskcycle_kb.py -f example_config.json`

#### Write A Custom Config
By default the script will look in `~/.config/deskcycle_kb/` or `%APPDATA%\Local\deskcycle_kb\` for config files. 
You can also provide full paths to config files.

Config files must be written in JSON format. See example_config.json for a usable example.
>>>>>>> 4b294d25
```json
{
    "keys": [
        {
            "key_name": "String Representation of key to press",
            "min_speed": "Float minimum speed for trigger speed range",
            "max_speed": "Float maximum speed for trigger speed range. Default infinity",
            "key_type":  "String either HOLD_KEY, TOGGLE_KEY, or TYPEWRITE_KEY. Default HOLD_KEY"
        }
    ]
}
```

Original DeskCycle Mod by Kneave 

[Source Code](https://github.com/kneave/dcspeedo) 

[Blog Post](https://neave.engineering/2015/04/03/arduino-speedometer-for-the-deskcycle/)<|MERGE_RESOLUTION|>--- conflicted
+++ resolved
@@ -11,7 +11,6 @@
 
 ### Getting Started
 Install dependencies  
-<<<<<<< HEAD
 `pip install -r requirements.txt`
 
 (Linux Only) Install tkinter with your package manager  
@@ -24,8 +23,7 @@
 #### Write A Custom Config
 By default the script will look in `~/.config/deskcycle_kb/` for config files.   
 You can also provide full paths to config files.  
-Config files must be written in JSON format. See example_configs for usable examples.
-=======
+Config files must be written in JSON format. See example_configs for usable examples.  
 
 `pip install -r requirements.txt`  
 
@@ -47,7 +45,6 @@
 You can also provide full paths to config files.
 
 Config files must be written in JSON format. See example_config.json for a usable example.
->>>>>>> 4b294d25
 ```json
 {
     "keys": [
